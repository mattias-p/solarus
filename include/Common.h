--- conflicted
+++ resolved
@@ -59,17 +59,9 @@
 #  endif
 #endif
 
-/**
- * @brief Half of the logical screen width.
- */
 #define SOLARUS_SCREEN_WIDTH_MIDDLE (SOLARUS_SCREEN_WIDTH / 2)
+#define SOLARUS_SCREEN_HEIGHT_MIDDLE (SOLARUS_SCREEN_HEIGHT / 2)
 
-<<<<<<< HEAD
-/**
- * @brief Half of the logical screen height.
- */
-#define SOLARUS_SCREEN_HEIGHT_MIDDLE (SOLARUS_SCREEN_HEIGHT / 2)
-=======
 // Bits per pixel.
 #ifndef SOLARUS_COLOR_DEPTH
 #  if defined(CAANOO) || defined(PANDORA)
@@ -95,7 +87,6 @@
 #    define SOLARUS_SCREEN_SOFTWARE_SURFACE
 #  endif
 #endif
->>>>>>> c01c142e
 
 #include "Types.h"
 
