/*
 * Copyright (C) 2009-2011 Christopho, Solarus - http://www.solarus-engine.org
 * 
 * Solarus is free software; you can redistribute it and/or modify
 * it under the terms of the GNU General Public License as published by
 * the Free Software Foundation, either version 3 of the License, or
 * (at your option) any later version.
 * 
 * Solarus is distributed in the hope that it will be useful,
 * but WITHOUT ANY WARRANTY; without even the implied warranty of
 * MERCHANTABILITY or FITNESS FOR A PARTICULAR PURPOSE. See the
 * GNU General Public License for more details.
 * 
 * You should have received a copy of the GNU General Public License along
 * with this program. If not, see <http://www.gnu.org/licenses/>.
 */

/**
 * @file Common.h
 * @brief This header should be included by each class header file.
 */

#ifndef SOLARUS_COMMON_H
#define SOLARUS_COMMON_H

/**
 * @def SOLARUS_DEFAULT_QUEST
 * @brief Path of the quest to run is none is specified at runtime.
 */
#ifndef SOLARUS_DEFAULT_QUEST
// if no default quest was specified at compilation time,
// use the current directory
#define SOLARUS_DEFAULT_QUEST "."
#endif

/**
 * @def SOLARUS_WRITE_DIR
 * @brief Where savegames are stored, relative to the user's home directory.
 */
#ifndef SOLARUS_WRITE_DIR
#define SOLARUS_WRITE_DIR ".solarus"
#endif

// Game size.

/**
 * @def SOLARUS_SCREEN_WIDTH
 * @brief Screen height in pixels.
 */
#ifndef SOLARUS_SCREEN_WIDTH
#  ifdef PANDORA
#    define SOLARUS_SCREEN_WIDTH 400
#  else
#    define SOLARUS_SCREEN_WIDTH 320
#  endif
#endif

/**
 * @def SOLARUS_SCREEN_HEIGHT
 * @brief Screen width in pixels.
 */
#ifndef SOLARUS_SCREEN_HEIGHT
#  define SOLARUS_SCREEN_HEIGHT 240
#endif

/**
 * @def SOLARUS_SCREEN_WIDTH_MIDDLE
 * @brief Half of the screen width in pixels.
 */
#define SOLARUS_SCREEN_WIDTH_MIDDLE (SOLARUS_SCREEN_WIDTH / 2)

/**
 * @def SOLARUS_SCREEN_HEIGHT_MIDDLE
 * @brief Half of the screen height in pixels.
 */
#define SOLARUS_SCREEN_HEIGHT_MIDDLE (SOLARUS_SCREEN_HEIGHT / 2)

/**
 * @def SOLARUS_COLOR_DEPTH
 * @brief Half of the screen height in pixels.
 */
#ifndef SOLARUS_COLOR_DEPTH
#  if defined(CAANOO) || defined(PANDORA)
#    define SOLARUS_COLOR_DEPTH 16
#  else
#    define SOLARUS_COLOR_DEPTH 32
#  endif
#endif

/**
 * @def SOLARUS_SCREEN_FORCE_MODE
 * @brief Forces a unique video mode.
 */
#ifndef SOLARUS_SCREEN_FORCE_MODE
#  if defined(CAANOO)
#    define SOLARUS_SCREEN_FORCE_MODE 2
#  elif defined(PANDORA)
#    define SOLARUS_SCREEN_FORCE_MODE 5
#  else
#    define SOLARUS_SCREEN_FORCE_MODE -1
#  endif
#endif

<<<<<<< HEAD
=======
/**
 * @def SOLARUS_SCREEN_SOFTWARE_SURFACE
 * @brief Forces using a software surface for the screen.
 */
#ifndef SOLARUS_SCREEN_SOFTWARE_SURFACE
// On Mac OS X, SDL hardware surfaces are buggy.
#  ifdef __APPLE__
#    define SOLARUS_SCREEN_SOFTWARE_SURFACE 1
#  else
#    define SOLARUS_SCREEN_SOFTWARE_SURFACE 0
#  endif
#endif

/**
 * @def SOLARUS_USE_OSX_INTERFACE
 * @brief Forces using Apple's API on OSX system
 */
#ifndef SOLARUS_USE_OSX_INTERFACE
#  ifdef __APPLE__
#    define SOLARUS_USE_OSX_INTERFACE 1
#  else
#    define SOLARUS_USE_OSX_INTERFACE 0
#  endif
#endif

>>>>>>> 5b27ef57
#include "Types.h"

#endif
<|MERGE_RESOLUTION|>--- conflicted
+++ resolved
@@ -101,24 +101,9 @@
 #  endif
 #endif
 
-<<<<<<< HEAD
-=======
-/**
- * @def SOLARUS_SCREEN_SOFTWARE_SURFACE
- * @brief Forces using a software surface for the screen.
- */
-#ifndef SOLARUS_SCREEN_SOFTWARE_SURFACE
-// On Mac OS X, SDL hardware surfaces are buggy.
-#  ifdef __APPLE__
-#    define SOLARUS_SCREEN_SOFTWARE_SURFACE 1
-#  else
-#    define SOLARUS_SCREEN_SOFTWARE_SURFACE 0
-#  endif
-#endif
-
 /**
  * @def SOLARUS_USE_OSX_INTERFACE
- * @brief Forces using Apple's API on OSX system
+ * @brief Forces using Apple's API on OSX system.
  */
 #ifndef SOLARUS_USE_OSX_INTERFACE
 #  ifdef __APPLE__
@@ -128,7 +113,6 @@
 #  endif
 #endif
 
->>>>>>> 5b27ef57
 #include "Types.h"
 
 #endif
