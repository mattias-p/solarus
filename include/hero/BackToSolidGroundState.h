--- conflicted
+++ resolved
@@ -37,7 +37,7 @@
     void stop(State* next_state);
     void update();
     void set_suspended(bool suspended);
-<<<<<<< HEAD
+
     bool can_start_gameover_sequence() const;
     bool is_hero_visible() const;
     bool are_collisions_ignored() const;
@@ -52,22 +52,6 @@
     bool can_avoid_sensor() const;
     bool can_avoid_switch() const;
     bool can_avoid_explosion() const;
-=======
-    bool can_start_gameover_sequence();
-    bool is_hero_visible();
-    bool are_collisions_ignored();
-    bool can_avoid_deep_water();
-    bool can_avoid_hole();
-    bool can_avoid_ice();
-    bool can_avoid_lava();
-    bool can_avoid_prickle();
-    bool is_touching_ground();
-    bool can_avoid_teletransporter();
-    bool can_avoid_conveyor_belt();
-    bool can_avoid_sensor();
-    bool can_avoid_switch();
-    bool can_avoid_explosion();
->>>>>>> 410c77fc
 
   private:
 
