--- conflicted
+++ resolved
@@ -2197,7 +2197,6 @@
 line3 = "pénurie de pots."
 
 [caverne_maudite.pancarte]
-<<<<<<< HEAD
 line1 = "Libère-toi de tout."
 line2 = "Oublie la peur, le doute,"
 line3 = "et la vraisemblance."
@@ -2205,11 +2204,6 @@
 
 [caverne_maudite.pancarte2]
 line1 = "Libère ton esprit $v."
-=======
-line1 = "bla"
-line2 = "bla"
-line3 = "bla"
 
 [crazy_house.welcome_message]
 line1 = "Bienvenue !"
->>>>>>> 3f31d5a1
