[dungeon_1.floor_0]
width = 3072
height = 2048

[dungeon_1.floor_1]
width = 3072
height = 2048

[dungeon_2.floor_0]
width = 2800
height = 1856

[dungeon_2.floor_1]
width = 3056
height = 1600

[dungeon_2.floor_2]
width = 3056
height = 1136

[dungeon_1.map_62.chest_0]
floor = 0
x = 1304
y = 1872
save = 201
big = 0

[dungeon_1.map_62.chest_1]
floor = 0
x = 984
y = 1280
save = 202
big = 0

[dungeon_1.map_64.chest_0]
floor = 1
x = 1400
y = 792
save = 241
big = 0

[dungeon_1.map_64.chest_1]
floor = 1
x = 456
y = 928
save = 247
big = 0

[dungeon_1.map_60.chest_0]
floor = 0
x = 1368
y = 1008
save = 246
big = 0

[dungeon_1.map_60.chest_1]
floor = 0
x = 1360
y = 64
save = 238
big = 1

[dungeon_1.map_67.chest_0]
floor = 1
x = 1792
y = 1568
save = 245
big = 0

[dungeon_1.map_66.chest_0]
floor = 1
x = 152
y = 1200
save = 242
big = 0

[dungeon_1.map_66.chest_1]
floor = 1
x = 864
y = 1464
save = 206
big = 1

[dungeon_1.map_66.chest_2]
floor = 1
x = 872
y = 1512
save = 249
big = 0

[dungeon_1.map_66.chest_3]
floor = 1
x = 688
y = 1952
save = 244
big = 0

[dungeon_1.map_66.chest_4]
floor = 1
x = 152
y = 1472
save = 243
big = 0

[dungeon_2.map_21.chest_0]
floor = 0
x = 560
y = 48
save = -1
big = 0

[dungeon_2.map_21.chest_1]
floor = 0
x = 424
y = 280
save = 107
big = 0

[dungeon_2.map_21.chest_2]
floor = 0
x = 480
y = 976
save = 113
big = 0

[dungeon_2.map_21.chest_3]
floor = 0
x = 1168
y = 536
save = 115
big = 0

[dungeon_2.map_21.chest_4]
floor = 0
x = 1920
y = 272
save = 117
big = 0

[dungeon_2.map_21.chest_5]
floor = 0
x = 1616
y = 536
save = 118
big = 0

[dungeon_2.map_21.chest_6]
floor = 0
x = 2392
y = 992
save = -1
big = 0

[dungeon_2.map_22.chest_0]
floor = 1
x = 432
y = 496
save = -1
big = 0

[dungeon_2.map_22.chest_1]
floor = 1
x = 352
y = 496
save = -1
big = 0

[dungeon_2.map_22.chest_2]
floor = 1
x = 1840
y = 688
save = 116
big = 0

[dungeon_2.map_24.chest_0]
floor = 2
x = 144
y = 520
save = 106
big = 0

[dungeon_2.map_24.chest_1]
floor = 2
x = 1488
y = 528
save = 120
big = 0

[dungeon_2.map_24.chest_2]
floor = 2
x = 144
y = 368
save = 111
big = 0

[dungeon_2.map_24.chest_3]
floor = 2
x = 2952
y = 56
save = 108
big = 0

[dungeon_2.map_24.chest_4]
floor = 2
x = 1456
y = 528
save = -1
big = 0

[dungeon_2.map_24.chest_5]
floor = 2
x = 1456
y = 560
save = -1
big = 0

[dungeon_2.map_24.chest_6]
floor = 2
x = 1488
y = 560
save = -1
big = 0

[dungeon_2.map_24.chest_7]
floor = 2
x = 1520
y = 528
save = -1
big = 0

[dungeon_2.map_24.chest_8]
floor = 2
x = 1520
y = 560
save = -1
big = 0

[dungeon_2.map_24.chest_9]
floor = 2
x = 1552
y = 560
save = -1
big = 0

[dungeon_2.map_24.chest_10]
floor = 2
x = 1552
y = 528
save = -1
big = 0

[dungeon_2.map_24.chest_11]
floor = 2
x = 1584
y = 528
save = -1
big = 0

[dungeon_2.map_24.chest_12]
floor = 2
x = 1584
y = 560
save = -1
big = 0

[dungeon_2.map_24.chest_13]
floor = 2
x = 1520
y = 592
save = -1
big = 0

[dungeon_2.map_24.chest_14]
floor = 2
x = 1552
y = 592
save = -1
big = 0

[dungeon_2.map_24.chest_15]
floor = 2
x = 1584
y = 592
save = -1
big = 0

[dungeon_2.map_24.chest_16]
floor = 2
x = 1456
y = 592
save = -1
big = 0

[dungeon_2.map_24.chest_17]
floor = 2
x = 1488
y = 592
save = -1
big = 0

[dungeon_2.map_24.chest_18]
floor = 2
x = 2792
y = 752
save = 102
big = 0

[dungeon_2.map_20.chest_0]
floor = 0
x = 1256
y = 392
save = 103
big = 0

[dungeon_2.map_20.chest_1]
floor = 0
x = 408
y = 272
save = 122
big = 0

<<<<<<< HEAD
[dungeon_2.map_20.chest_2]
floor = 0
x = 1272
y = 216
save = 109
big = 0
=======
[dungeon_1.map_61.boss_0]
floor = 0
x = 2584
y = 557
save = 302
big = 0

[dungeon_1.map_61.chest_0]
floor = 0
x = 2576
y = 104
save = 204
big = 0

[dungeon_1.map_61.chest_1]
floor = 0
x = 1936
y = 912
save = 292
big = 0

[dungeon_1.map_61.chest_2]
floor = 0
x = 2296
y = 952
save = 205
big = 1

[dungeon_1.map_61.chest_3]
floor = 0
x = 2208
y = 960
save = 203
big = 0

[dungeon_1.map_61.chest_4]
floor = 0
x = 1688
y = 336
save = 248
big = 0

[dungeon_1.map_63.chest_0]
floor = 0
x = 2216
y = 1328
save = 250
big = 0

[dungeon_1.map_65.boss_0]
floor = 1
x = 2624
y = 845
save = 306
big = 1
>>>>>>> c4ebb8c5
<|MERGE_RESOLUTION|>--- conflicted
+++ resolved
@@ -319,14 +319,13 @@
 save = 122
 big = 0
 
-<<<<<<< HEAD
 [dungeon_2.map_20.chest_2]
 floor = 0
 x = 1272
 y = 216
 save = 109
 big = 0
-=======
+
 [dungeon_1.map_61.boss_0]
 floor = 0
 x = 2584
@@ -382,4 +381,3 @@
 y = 845
 save = 306
 big = 1
->>>>>>> c4ebb8c5
