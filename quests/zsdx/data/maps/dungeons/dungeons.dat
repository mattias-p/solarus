[dungeon_1.floor_-1]
width = 1040
height = 696

[dungeon_1.floor_0]
width = 1040
height = 696

[dungeon_1.floor_1]
width = 1040
height = 696

[dungeon_2.floor_-1]
width = 1152
height = 768

[dungeon_2.floor_0]
width = 1152
height = 768

[dungeon_10.floor_0]
width = 1032
height = 1032

[dungeon_10.floor_1]
width = 1032
height = 1032

[dungeon_10.floor_2]
width = 1032
height = 1032

[dungeon_10.floor_3]
width = 1032
height = 1032

[dungeon_10.floor_4]
width = 1032
height = 1032

[dungeon_10.floor_-1]
width = 1032
height = 1032

[dungeon_3.floor_0]
width = 1024
height = 1024

[dungeon_3.floor_1]
width = 1024
height = 1024

[dungeon_3.floor_2]
width = 1024
height = 1024

[dungeon_3.floor_3]
width = 1024
height = 1024

[dungeon_3.floor_4]
width = 1024
height = 1024

[dungeon_4.floor_-1]
width = 960
height = 1120

[dungeon_4.floor_0]
width = 960
height = 1120

[dungeon_5.floor_-1]
width = 1152
height = 1216

[dungeon_5.floor_0]
width = 1152
height = 1216

[dungeon_5.floor_1]
width = 1152
height = 1216

[dungeon_6.floor_0]
width = 1152
height = 768

[dungeon_6.floor_1]
width = 1152
height = 768

[dungeon_6.floor_2]
width = 1152
height = 768

[dungeon_6.floor_3]
width = 1152
height = 768

[dungeon_8.floor_0]
width = 1936
height = 1808

[dungeon_7.floor_0]
width = 1104
height = 1056

[dungeon_7.floor_1]
width = 1104
height = 1056

[dungeon_7.floor_2]
width = 1104
height = 1056

[dungeon_8.floor_-1]
width = 2256
height = 1808

[dungeon_8.floor_-2]
width = 1992
height = 1408

[dungeon_8.floor_-3]
width = 1616
height = 1296

[dungeon_8.floor_-4]
width = 1304
height = 1040

[dungeon_9.floor_-1]
width = 2576
height = 2256

[dungeon_9.floor_0]
width = 2576
height = 2256

[dungeon_9.floor_1]
width = 2576
height = 2256

[dungeon_9.floor_2]
width = 2576
height = 2256

[dungeon_9.floor_3]
width = 2576
height = 2256

[dungeon_8.map_49.chest_0]
floor = -2
x = 1344
y = 624
save = -1
big = 0

[dungeon_8.map_49.chest_1]
floor = -2
x = 1440
y = 1152
save = -1
big = 0

[dungeon_8.map_49.chest_2]
floor = -2
x = 1120
y = 896
save = -1
big = 0

[dungeon_8.map_48.chest_0]
floor = -1
x = 1184
y = 1368
save = -1
big = 0

[dungeon_8.map_48.chest_1]
floor = -1
x = 2168
y = 952
save = -1
big = 0

[dungeon_8.map_48.chest_2]
floor = -1
x = 368
y = 1472
save = -1

[dungeon_4.map_62.chest_0]
floor = -99
x = 152
y = 40
save = 411
big = 0

[dungeon_1.map_25.chest_0]
floor = 1
x = 224
y = 64
save = 57
big = 0

[dungeon_1.map_25.boss_0]
floor = 1
x = 912
y = 141
save = 62
big = 0

[dungeon_3.map_40.chest_0]
floor = 0
x = 936
y = 432
save = 118
big = 0

[dungeon_2.map_31.chest_0]
floor = -1
x = 200
y = 656
save = 72
big = 0

[dungeon_2.map_31.chest_1]
floor = -1
x = 488
y = 384
save = 85
big = 0

[dungeon_2.map_31.chest_2]
floor = -1
x = 608
y = 448
save = 88
big = 1

[dungeon_2.map_31.chest_3]
floor = -1
x = 232
y = 320
save = 81
big = 0

[dungeon_2.map_31.chest_4]
floor = -1
x = 104
y = 320
save = 77
big = 0

[dungeon_2.map_31.boss_0]
floor = -1
x = 960
y = 445
save = 93
big = 1

[dungeon_8.map_50.chest_0]
floor = -3
x = 424
y = 408
save = -1
big = 0

[dungeon_8.map_50.chest_1]
floor = -3
x = 864
y = 408
save = -1
big = 0

[dungeon_8.map_50.chest_2]
floor = -3
x = 792
y = 888
save = -1
big = 1

[dungeon_6.map_58.chest_0]
floor = 0
x = 440
y = 272
save = 312
big = 0

[dungeon_2.map_30.chest_0]
floor = 0
x = 344
y = 600
save = 76
big = 0

[dungeon_2.map_30.chest_1]
floor = 0
x = 440
y = 56
save = 86
big = 1

[dungeon_2.map_30.boss_0]
floor = 0
x = 176
y = 181
save = 92
big = 0

[dungeon_2.map_30.chest_2]
floor = 0
x = 656
y = 216
save = 84
big = 0

[dungeon_2.map_30.chest_3]
floor = 0
x = 56
y = 536
save = 87
big = 0

[dungeon_5.map_65.chest_0]
floor = -1
x = 392
y = 552
save = 509
big = 0

[dungeon_5.map_65.chest_1]
floor = -1
x = 960
y = 688
save = 518
big = 0

[dungeon_5.map_64.chest_0]
floor = 0
x = 600
y = 816
save = 500
big = 0

[dungeon_5.map_64.chest_1]
floor = 0
x = 1072
y = 336
save = 503
big = 0

[dungeon_5.map_64.chest_2]
floor = 0
x = 1040
y = 896
save = 501
big = 0

[dungeon_6.map_55.chest_0]
floor = 1
x = 96
y = 344
save = 301
big = 0

[dungeon_6.map_55.chest_1]
floor = 1
x = 968
y = 464
save = 302
big = 0

[dungeon_6.map_55.chest_2]
floor = 1
x = 608
y = 160
save = 303
big = 0

[dungeon_6.map_55.chest_3]
floor = 1
x = 768
y = 136
save = 300
big = 0

[dungeon_6.map_57.boss_0]
floor = 3
x = 272
y = 224
save = 321
big = 1

[dungeon_6.map_57.chest_0]
floor = 3
x = 968
y = 288
save = 308
big = 1

[dungeon_1.map_24.chest_0]
floor = -1
x = 808
y = 440
save = 56
big = 0

[dungeon_1.map_24.boss_0]
floor = -1
x = 648
y = 144
save = 63
big = 1

[dungeon_1.map_23.chest_0]
floor = 0
x = 392
y = 280
save = 54
big = 0

[dungeon_1.map_23.chest_1]
floor = 0
x = 528
y = 448
save = 55
big = 0

[dungeon_1.map_23.chest_2]
floor = 0
x = 288
y = 488
save = 5
big = 1

[dungeon_3.map_42.chest_0]
floor = 2
x = 824
y = 808
save = 123
big = 1

[dungeon_3.map_42.chest_1]
floor = 2
x = 416
y = 152
save = 124
big = 0

[dungeon_3.map_41.chest_0]
floor = 1
x = 944
y = 880
save = 119
big = 0

[dungeon_3.map_41.chest_1]
floor = 1
x = 712
y = 48
save = 129
big = 0

[dungeon_3.map_41.chest_2]
floor = 1
x = 112
y = 176
save = 126
big = 0

[dungeon_3.map_43.boss_0]
floor = 3
x = 252
y = 533
save = 902
big = 1

[dungeon_3.map_43.boss_1]
floor = 3
x = 480
y = 872
save = 901
big = 0

[dungeon_6.map_56.chest_0]
floor = 2
x = 704
y = 400
save = 305
big = 0

[dungeon_6.map_56.chest_1]
floor = 2
x = 520
y = 400
save = 315
big = 0

[dungeon_6.map_56.chest_2]
floor = 2
x = 240
y = 304
save = 316
big = 0

[dungeon_4.map_60.chest_0]
floor = 0
x = 832
y = 296
save = 404
big = 1

[dungeon_4.map_60.chest_1]
floor = 0
x = 888
y = 376
save = 405
big = 0

[dungeon_4.map_60.chest_2]
floor = 0
x = 640
y = 600
save = 407
big = 0

[dungeon_4.map_60.chest_3]
floor = 0
x = 640
y = 280
save = 409
big = 0

[dungeon_4.map_60.chest_4]
floor = 0
x = 472
y = 376
save = 408
big = 0

[dungeon_4.map_60.boss_0]
floor = 0
x = 200
y = 464
save = 415
big = 1

[dungeon_5.map_63.chest_0]
floor = 1
x = 816
y = 296
save = 504
big = 1

[dungeon_5.map_63.chest_1]
floor = 1
x = 880
y = 872
save = 505
big = 0

[dungeon_7.map_101.chest_0]
floor = 0
x = 192
y = 64
save = 600
big = 0

[dungeon_7.map_101.chest_1]
floor = 0
x = 688
y = 56
save = 602
big = 0

[dungeon_7.map_101.chest_2]
floor = 0
x = 104
y = 680
save = 603
big = 0

[dungeon_7.map_101.chest_3]
floor = 0
x = 736
y = 832
save = 607
big = 0

[dungeon_7.map_103.chest_0]
floor = 2
x = 744
y = 48
save = -1
big = 0

[dungeon_7.map_103.chest_1]
floor = 2
x = 456
y = 72
save = 622
big = 0

[dungeon_7.map_103.boss_0]
floor = 2
x = 544
y = 784
save = 625
big = 1

[dungeon_7.map_102.chest_0]
floor = 1
x = 768
y = 192
save = 608
big = 1

[dungeon_7.map_102.chest_1]
floor = 1
x = 448
y = 880
save = 609
big = 0

[dungeon_7.map_102.chest_2]
floor = 1
x = 48
y = 920
save = 611
big = 0

[dungeon_7.map_102.chest_3]
floor = 1
x = 416
y = 288
save = 613
big = 0

[dungeon_7.map_102.chest_4]
floor = 1
x = 176
y = 56
save = 614
big = 0

<<<<<<< HEAD
[dungeon_8.map_47.chest_0]
floor = 0
x = 1872
y = 1328
save = -1
big = 0

[dungeon_8.map_47.chest_1]
floor = 0
x = 800
y = 384
save = -1
big = 0

[dungeon_8.map_47.chest_2]
floor = 0
x = 160
y = 1664
save = -1
=======
[dungeon_10.map_98.chest_0]
floor = -1
x = 368
y = 96
save = 226
big = 1

[dungeon_10.map_17.chest_0]
floor = 0
x = 784
y = 512
save = 224
big = 0

[dungeon_10.map_17.chest_1]
floor = 0
x = 288
y = 48
save = 222
big = 0

[dungeon_10.map_17.chest_2]
floor = 0
x = 48
y = 48
save = 225
big = 0

[dungeon_10.map_99.chest_0]
floor = 3
x = 160
y = 632
save = 241
big = 0

[dungeon_10.map_97.chest_0]
floor = 1
x = 880
y = 184
save = 229
>>>>>>> 52f74e56
big = 0
<|MERGE_RESOLUTION|>--- conflicted
+++ resolved
@@ -646,7 +646,6 @@
 save = 614
 big = 0
 
-<<<<<<< HEAD
 [dungeon_8.map_47.chest_0]
 floor = 0
 x = 1872
@@ -666,7 +665,7 @@
 x = 160
 y = 1664
 save = -1
-=======
+
 [dungeon_10.map_98.chest_0]
 floor = -1
 x = 368
@@ -707,5 +706,4 @@
 x = 880
 y = 184
 save = 229
->>>>>>> 52f74e56
-big = 0
+big = 0
