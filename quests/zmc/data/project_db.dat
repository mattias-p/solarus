--- conflicted
+++ resolved
@@ -1,8 +1,5 @@
-<<<<<<< HEAD
+0	rail_temple_b2	New map
 0	outside_a7	New map
-=======
-0	rail_temple_b2	New map
->>>>>>> d0206b15
 1	1	Light World
 1	13	Dark World
 1	3	Cave
