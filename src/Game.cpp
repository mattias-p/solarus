/*
 * Copyright (C) 2006-2013 Christopho, Solarus - http://www.solarus-games.org
 * 
 * Solarus is free software; you can redistribute it and/or modify
 * it under the terms of the GNU General Public License as published by
 * the Free Software Foundation, either version 3 of the License, or
 * (at your option) any later version.
 * 
 * Solarus is distributed in the hope that it will be useful,
 * but WITHOUT ANY WARRANTY; without even the implied warranty of
 * MERCHANTABILITY or FITNESS FOR A PARTICULAR PURPOSE. See the
 * GNU General Public License for more details.
 * 
 * You should have received a copy of the GNU General Public License along
 * with this program. If not, see <http://www.gnu.org/licenses/>.
 */
#include "Game.h"
#include "MainLoop.h"
#include "Map.h"
#include "Savegame.h"
#include "KeysEffect.h"
#include "Equipment.h"
#include "Treasure.h"
#include "QuestResourceList.h"
#include "TransitionFade.h"
#include "lua/LuaContext.h"
#include "entities/Hero.h"
#include "lowlevel/Color.h"
#include "lowlevel/Surface.h"
#include "lowlevel/Debug.h"
#include "lowlevel/Music.h"
#include "lowlevel/Video.h"
#include <sstream>
#include <vector>

namespace solarus {

/**
 * \brief Creates a game.
 * \param main_loop The Solarus root object.
 * \param savegame The saved data of this game. Will be deleted in the
 * destructor unless someone is still using it (the refcount info is used).
 */
Game::Game(MainLoop& main_loop, Savegame* savegame):

  main_loop(main_loop),
  savegame(savegame),
  pause_allowed(true),
  paused(false),
  dialog_box(*this),
  showing_game_over(false),
  started(false),
  restarting(false),
  keys_effect(NULL),
  current_map(NULL),
  next_map(NULL),
  previous_map_surface(NULL),
  transition_style(Transition::IMMEDIATE),
  transition(NULL),
  crystal_state(false) {

  // notify objects
  RefCountable::ref(savegame);
  savegame->set_game(this);

  // initialize members
  commands = new GameCommands(*this);
  hero = new Hero(get_equipment());
  RefCountable::ref(hero);
  keys_effect = new KeysEffect();
  update_keys_effect();

  // Maybe we are restarting after a game-over sequence.
  if (get_equipment().get_life() <= 0) {
    get_equipment().restore_all_life();
  }

  // Launch the starting map.
  std::string starting_map_id = get_savegame().get_string(Savegame::KEY_STARTING_MAP);
  if (starting_map_id.empty()) {
    // When no starting map is set, use the first one declared in the resource list file.
    const std::vector<QuestResourceList::Element>& maps =
        QuestResourceList::get_elements(QuestResourceList::RESOURCE_MAP);
    if (maps.empty()) {
      Debug::die("This quest has no map");
    }
    starting_map_id = maps[0].first;
  }
  set_current_map(starting_map_id,
      savegame->get_string(Savegame::KEY_STARTING_POINT), Transition::FADE);
}

/**
 * \brief Destroys the game.
 */
Game::~Game() {

  Debug::check_assertion(!current_map->is_started(),
      "Deleting a game while a map is still running. Call Game::stop() before.");

  if (savegame != NULL) {
    savegame->set_game(NULL);
    RefCountable::unref(savegame);
  }

  current_map->unload();
  RefCountable::unref(current_map);

  Music::play(Music::none);

  delete transition;
  delete keys_effect;
  RefCountable::unref(hero);
  delete commands;

  RefCountable::unref(previous_map_surface);
}

/**
 * \brief Starts this game.
 */
void Game::start() {
  started = true;
  get_savegame().notify_game_started();
  get_lua_context().game_on_started(*this);
  get_lua_context().hero_on_state_changed(get_hero(), get_hero().get_state_name());
}

/**
 * \brief Ends this game.
 */
void Game::stop() {

  if (current_map != NULL && current_map->is_started()) {
    current_map->leave();
  }
  get_lua_context().game_on_finished(*this);
  get_savegame().notify_game_finished();
  started = false;
}

/**
 * \brief Returns the Solarus main loop.
 * \return The main loop object.
 */
MainLoop& Game::get_main_loop() {
  return main_loop;
}

/**
 * \brief Returns the Lua context of this game.
 * \return The Lua context.
 */
LuaContext& Game::get_lua_context() {
  return main_loop.get_lua_context();
}

/**
 * \brief Returns the hero.
 * \return the hero
 */
Hero& Game::get_hero() {
  return *hero;
}

/**
 * \brief Returns the coordinates of the hero on the current map.
 *
 * The coordinates returned are the coordinates of the hero's origin point on the map.
 * The width and height are not used.
 *
 * \return the position of the hero
 */
const Rectangle& Game::get_hero_xy() {

  static Rectangle xy;
  xy = hero->get_xy();
  return xy;
}

/**
 * \brief Returns the game commands mapped to the keyboard and the joypad.
 * \return The game commands.
 */
GameCommands& Game::get_commands() {
  return *commands;
}

/**
 * \brief Returns the game commands mapped to the keyboard and the joypad.
 * \return The game commands.
 */
const GameCommands& Game::get_commands() const {
  return *commands;
}

/**
 * \brief Returns the current effect of the main keys (action, sword, pause, etc.).
 * \return the current effect of the main keys
 */
KeysEffect& Game::get_keys_effect() {
  return *keys_effect;
}

/**
 * \brief Returns the saved data associated to this game.
 * \return The saved data.
 */
Savegame& Game::get_savegame() {
  return *savegame;
}

/**
 * \brief Returns the saved data associated to this game.
 * \return The saved data.
 */
const Savegame& Game::get_savegame() const {
  return *savegame;
}

/**
 * \brief Returns the equipment of the player.
 *
 * It is equivalent to get_savegame().get_equipment().
 *
 * \return The equipment.
 */
Equipment& Game::get_equipment() {
  return get_savegame().get_equipment();
}

/**
 * \brief Returns the equipment of the player.
 *
 * It is equivalent to get_savegame().get_equipment().
 *
 * \return The equipment.
 */
const Equipment& Game::get_equipment() const {
  return get_savegame().get_equipment();
}

/**
 * \brief This function is called when a low-level input event occurs during the game.
 * \param event the event to handle
 * \return \c true if the event was handled and should stop being propagated.
 */
bool Game::notify_input(const InputEvent& event) {

  bool handled = false;

  if (current_map != NULL && current_map->is_loaded()) {
    handled = get_lua_context().game_on_input(*this, event);
    if (!handled) {
      handled = current_map->notify_input(event);
      if (!handled) {
        // Built-in behavior:
        // the GameCommands object will transform the low-level input event into
        // a high-level game command event (i.e. a command_pressed event or
        // a command_released event).
        commands->notify_input(event);
      }
    }
  }
  return true;
}

/**
 * \brief This function is called when a game command is pressed.
 * \param command A game command.
 */
void Game::notify_command_pressed(GameCommands::Command command) {

  // Is a built-in dialog box being shown?
  if (is_dialog_enabled()) {
    if (dialog_box.notify_command_pressed(command)) {
      return;
    }
  }

  // See if the game script handles the command.
  if (get_lua_context().game_on_command_pressed(*this, command)) {
    return;
  }

  // See if the map script handled the command.
  if (get_lua_context().map_on_command_pressed(get_current_map(), command)) {
    return;
  }

  // Lua scripts did not override the command: do the built-in behavior.
  if (command == GameCommands::PAUSE) {
    if (is_paused()) {
      if (can_unpause()) {
        set_paused(false);
      }
    }
    else {
      if (can_pause()) {
        set_paused(true);
      }
    }
  }

  else if (!is_suspended()) {
    // When the game is not suspended, all other commands apply to the hero.
    hero->notify_command_pressed(command);
  }
}

/**
 * \brief This function is called when a game command is released.
 * \param command A game command.
 */
void Game::notify_command_released(GameCommands::Command command) {

  bool handled = get_lua_context().game_on_command_released(*this, command);

  if (!handled) {

    handled = get_lua_context().map_on_command_released(get_current_map(), command);

    if (!handled) {
      // The Lua script did not override the command: do the built-in behavior.

      if (!is_suspended()) {
        // When the game is not suspended, the command apply to the hero.
        hero->notify_command_released(command);
      }
    }
  }
}

/**
 * \brief Updates the game elements.
 *
 * Updates the map, the equipment, the HUD, etc.
 */
void Game::update() {

  // update the transitions between maps
  update_transitions();

  if (restarting || !started) {
    return;
  }

  // update the map
  current_map->update();

  // call game:on_update() in Lua
  get_lua_context().game_on_update(*this);

  // update the equipment and HUD
  get_equipment().update();
  update_keys_effect();
}

/**
 * \brief Handles the transitions.
 *
 * This functions changes the map when needed and plays the
 * transitions between the two maps. This function is called
 * by the update() function.
 * Note that the two maps can actually be the same.
 */
void Game::update_transitions() {

  if (transition != NULL) {
    transition->update();
  }

  // if the map has just changed, close the current map if any and play an out transition
  if (next_map != NULL && transition == NULL) { // the map has changed (i.e. set_current_map has been called)

    if (current_map == NULL) { // special case: no map was playing, so we don't have any out transition to do
      current_map = next_map;
      next_map = NULL;
    }
    else { // normal case: stop the control and play an out transition before leaving the current map
      transition = Transition::create(
          transition_style,
          Transition::TRANSITION_CLOSING,
          current_map->get_visible_surface(),
          this);
      if(transition_style == Transition::FADE) {
        static_cast<TransitionFade*>(transition)->set_color(new Color(Color::get_black()));
      }
      transition->start();
    }
  }

  Rectangle previous_map_location = current_map->get_location();

  // if a transition was playing and has just been finished
  if (transition != NULL && transition->is_finished()) {

    Transition::Direction transition_direction = transition->get_direction();
    bool needs_previous_surface = transition->needs_previous_surface();
    delete transition;
    transition = NULL;

    MainLoop& main_loop = get_main_loop();
    if (restarting) {
      current_map->unload();
      main_loop.set_game(new Game(main_loop, savegame));
      RefCountable::unref(savegame);
      savegame = NULL;  // The new game is the owner.
    }
    else if (transition_direction == Transition::TRANSITION_CLOSING) {

      if (next_map == current_map) {
        // same map
        hero->place_on_destination(*current_map, previous_map_location);
        transition = Transition::create(
            transition_style,
            Transition::TRANSITION_OPENING,
            current_map->get_visible_surface(),
            this);
        if(transition_style == Transition::FADE) {
          static_cast<TransitionFade*>(transition)->set_color(new Color(Color::get_black()));
        }
        transition->start();
        next_map = NULL;
      }
      else {

        // change the map
        current_map->leave();

        // special treatments for a transition between two different worlds
        // (e.g. outside world to a dungeon)
        if (next_map->get_world() != current_map->get_world()) {

          // reset the crystal blocks
          crystal_state = false;

          // save the location
          get_savegame().set_string(Savegame::KEY_STARTING_MAP, next_map->get_id());
          get_savegame().set_string(Savegame::KEY_STARTING_POINT, next_map->get_destination_name());
        }

        // before closing the map, draw it on a backup surface for transition effects
        // that want to display both maps at the same time
        if (needs_previous_surface) {
          previous_map_surface = Surface::create(
              Video::get_quest_size()
          );
          RefCountable::ref(previous_map_surface);
          current_map->draw();
          current_map->get_visible_surface().draw(*previous_map_surface);
        }

        // set the next map
        current_map->unload();
        RefCountable::unref(current_map);

        current_map = next_map;
        next_map = NULL;
      }
    }
    else {
      current_map->notify_opening_transition_finished();

      RefCountable::unref(previous_map_surface);
      previous_map_surface = NULL;
    }
  }

  // if a map has just been set as the current map, start it and play the in transition
  if (started && !current_map->is_started()) {
    transition = Transition::create(
        transition_style,
        Transition::TRANSITION_OPENING,
        current_map->get_visible_surface(),
        this);
    if(transition_style == Transition::FADE) {
      static_cast<TransitionFade*>(transition)->set_color(new Color(Color::get_black()));
    }

    if (previous_map_surface != NULL) {
      // some transition effects need to display both maps simultaneously
      transition->set_previous_surface(previous_map_surface);
    }

    hero->place_on_destination(*current_map, previous_map_location);
    transition->start();
    current_map->start();
    notify_map_changed();
  }
}

/**
 * \brief Makes sure the keys effects are coherent with the hero's equipment and abilities.
 */
void Game::update_keys_effect() {

  // when the game is paused or a dialog box is shown, the sword key is not the usual one
  if (is_paused() || is_dialog_enabled()) {
    return; // if the game is interrupted for some other reason (e.g. a transition), let the normal sword icon
  }

  // make sure the sword key is coherent with having a sword
  if (get_equipment().has_ability("sword")
      && keys_effect->get_sword_key_effect() != KeysEffect::SWORD_KEY_SWORD) {

    keys_effect->set_sword_key_effect(KeysEffect::SWORD_KEY_SWORD);
  }
  else if (!get_equipment().has_ability("sword")
      && keys_effect->get_sword_key_effect() == KeysEffect::SWORD_KEY_SWORD) {

    keys_effect->set_sword_key_effect(KeysEffect::SWORD_KEY_NONE);
  }
}

/**
 * \brief Draws the game.
 * \param dst_surface The surface where the game will be drawn.
 */
void Game::draw(Surface& dst_surface) {

  if (current_map == NULL) {
    // Nothing to do. The game is not fully initialized yet.
    return;
  }

  // Draw the map.
  if (current_map->is_loaded()) {
    current_map->draw();
    if (transition != NULL) {
      transition->draw(current_map->get_visible_surface());
    }
    current_map->get_visible_surface().draw(dst_surface);

    // Draw the built-in dialog box if any.
    if (is_dialog_enabled()) {
      dialog_box.draw(dst_surface);
    }
  }

  get_lua_context().game_on_draw(*this, dst_surface);
}

/**
 * \brief Returns whether there is a current map in this game.
 *
 * This function always returns true except when the game is being created
 * and no map is loaded yet.
 *
 * \return true if there is a map
 */
bool Game::has_current_map() const {
  return current_map != NULL;
}

/**
 * \brief Returns the current map.
 * \return the current map
 */
Map& Game::get_current_map() {
  return *current_map;
}

/**
 * \brief Changes the current map.
 *
 * Call this function when you want the hero to go to another map.
 *
 * \param map_id id of the map to launch
 * \param destination_name name of the destination point of the map you want to use,
 * or en ampty string to use the default destination point.
 * \param transition_style type of transition between the two maps
 */
void Game::set_current_map(
    const std::string& map_id,
    const std::string& destination_name,
    Transition::Style transition_style) {

  if (current_map != NULL) {
    // stop the hero's movement
    hero->reset_movement();
  }

  // prepare the next map
  if (current_map == NULL || map_id != current_map->get_id()) {
    // another map
    next_map = new Map(map_id);
    RefCountable::ref(next_map);
    next_map->load(*this);
    next_map->check_suspended();
  }
  else {
    // same map
    next_map = current_map;
  }

  if (current_map != NULL) {
    current_map->check_suspended();
  }

  next_map->set_destination(destination_name);
  this->transition_style = transition_style;
}

/**
 * \brief Notifies the game objects that the another map has just become active.
 */
void Game::notify_map_changed() {

  // Call game:on_map_changed() in Lua.
  get_lua_context().game_on_map_changed(*this, *current_map);

  // Notify the equipment.
  get_equipment().notify_map_changed(*current_map);
}

/**
 * \brief Returns the state of the crystal blocks.
 *
 * Returns false if the orange blocks are lowered or true if the blue blocks are lowered.
 *
 * \return the state of the crystals or this world
 */
bool Game::get_crystal_state() const {
  return crystal_state;
}

/**
 * \brief Changes the state of the crystal blocks.
 */
void Game::change_crystal_state() {
  crystal_state = !crystal_state;
}

/**
 * \brief Returns whether the game is paused.
 * \return true if the game is paused
 */
bool Game::is_paused() const {
  return paused;
}

/**
 * \brief Returns whether we are playing a transition between two maps.
 * \return true if there is a transition
 */
bool Game::is_playing_transition() const {
  return transition != NULL || next_map != NULL;
}

/**
 * \brief Returns whether the game is suspended.
 *
 * This is true in the following cases:
 * - the game is paused,
 * - a dialog a being dispayed,
 * - a transition between two maps is playing,
 * - the game over sequence is active,
 * - the camera is moving.
 *
 * \return true if the game is suspended
 */
bool Game::is_suspended() const {

  return current_map == NULL
      || is_paused()
      || is_dialog_enabled()
      || is_playing_transition()
      || is_showing_game_over()
      || current_map->is_camera_moving();
}

/**
 * \brief Returns whether a dialog is currently active.
 * \return true if a dialog box is being shown
 */
bool Game::is_dialog_enabled() const {
  return dialog_box.is_enabled();
}

/**
 * \brief Starts to show a dialog.
 *
 * No other dialog should be already running.
 *
 * \param dialog_id Id of the dialog to show.
 * \param info_ref Lua ref to an optional info parameter to pass to the
 * dialog box, or LUA_REFNIL.
 * \param callback_ref Lua ref to a function to call when the dialog finishes,
 * or LUA_REFNIL.
 */
void Game::start_dialog(const std::string& dialog_id,
    int info_ref, int callback_ref) {

  dialog_box.open(dialog_id, info_ref, callback_ref);
}

/**
 * \brief Stops the dialog currently running if any.
 * \param status_ref Lua ref to a status value to return to the start_dialog
 * callback, or LUA_REFNIL. "skipped" means that the dialog was canceled by
 * the user.
 */
void Game::stop_dialog(int status_ref) {

  dialog_box.close(status_ref);
}

/**
 * \brief Returns whether the player can currently pause the game.
 *
 * He can pause the game if the pause command is enabled
 * and if his life is greater than zero.
 *
 * \return \c true if the player can currently pause the game.
 */
bool Game::can_pause() const {
  return !is_suspended()
      && is_pause_allowed()               // see if the map currently allows the pause command
      && get_equipment().get_life() > 0;  // don't allow to pause the game if the gameover sequence is about to start
}

/**
 * \brief Returns whether the player can currently unpause the game.
 * \return \c true if the player can currently unpause the game.
 */
bool Game::can_unpause() const {
  return is_paused()
      && is_pause_allowed()
      && !is_dialog_enabled();
}

/**
 * \brief Returns whether the pause command is available.
 *
 * Even when the pause command is available, the player may still
 * be unauthorized to pause the game, depending on the result of can_pause().
 *
 * \return \c true if the pause command is available.
 */
bool Game::is_pause_allowed() const {
  return pause_allowed;
}

/**
 * \brief Sets whether the pause command is available.
 *
 * Even when the pause command is available, the player may still
 * be unauthorized to pause the game, depending on the result of can_pause().
 *
 * \param pause_allowed \c true to make the pause command available.
 */
void Game::set_pause_allowed(bool pause_allowed) {

  this->pause_allowed = pause_allowed;
  keys_effect->set_pause_key_enabled(pause_allowed);
}

/**
 * \brief Pauses or resumes the game.
 * \param paused true to pause the game, false to resume it.
 */
void Game::set_paused(bool paused) {

  if (paused != is_paused()) {

    this->paused = paused;
    if (paused) {
      keys_effect->save_action_key_effect();
      keys_effect->set_action_key_effect(KeysEffect::ACTION_KEY_NONE);
      keys_effect->save_sword_key_effect();
      keys_effect->set_sword_key_effect(KeysEffect::SWORD_KEY_NONE);
      keys_effect->set_pause_key_effect(KeysEffect::PAUSE_KEY_RETURN);
      get_lua_context().game_on_paused(*this);
    }
    else {
      get_lua_context().game_on_unpaused(*this);
      keys_effect->restore_action_key_effect();
      keys_effect->restore_sword_key_effect();
      keys_effect->set_pause_key_effect(KeysEffect::PAUSE_KEY_PAUSE);
    }
  }
}

/**
 * \brief Restarts the game with the current savegame state.
 */
void Game::restart() {

  transition = Transition::create(
      Transition::FADE,
      Transition::TRANSITION_CLOSING,
      current_map->get_visible_surface(),
      this);
  static_cast<TransitionFade*>(transition)->set_color(new Color(Color::get_black()));
  transition->start();
  restarting = true;
}

/**
 * \brief Returns whether the gameover sequence is being shown.
 * \return true if the gameover sequence is being shown
 */
bool Game::is_showing_game_over() const {
  return showing_game_over;
}

/**
 * \brief Launches the game-over sequence.
 */
void Game::start_game_over() {

  Debug::check_assertion(!is_showing_game_over(),
      "The game-over sequence is already active");

  showing_game_over = true;

  if (!get_lua_context().game_on_game_over_started(*this)) {
    // The script does not define a game-over sequence:
    // then, the built-in behavior is to restart the game.
    restart();
    stop_game_over();
  }
}

/**
 * \brief Cancels the current game-over sequence.
 */
void Game::stop_game_over() {

  Debug::check_assertion(is_showing_game_over(),
      "The game-over sequence is not running");

  get_lua_context().game_on_game_over_finished(*this);
  showing_game_over = false;
  if (!restarting && !get_main_loop().is_resetting()) {
    // The hero gets back to life.
    current_map->check_suspended();  // To unsuspend the hero before making him blink.
    hero->notify_game_over_finished();
  }
}

<<<<<<< HEAD
}
=======
/**
*  \brief Forces a command into the command set.
*/
void Game::force_command_pressed(GameCommands::Command command){
    commands->game_command_pressed(command);
}

/**
*  \brief Forces a command into the command set.
*/
void Game::force_command_released(GameCommands::Command command){
    commands->game_command_released(command);
}
>>>>>>> e5e227bc
<|MERGE_RESOLUTION|>--- conflicted
+++ resolved
@@ -840,20 +840,18 @@
   }
 }
 
-<<<<<<< HEAD
-}
-=======
-/**
-*  \brief Forces a command into the command set.
-*/
+/**
+ *  \brief Forces a command into the command set.
+ */
 void Game::force_command_pressed(GameCommands::Command command){
-    commands->game_command_pressed(command);
+  commands->game_command_pressed(command);
 }
 
 /**
 *  \brief Forces a command into the command set.
 */
 void Game::force_command_released(GameCommands::Command command){
-    commands->game_command_released(command);
-}
->>>>>>> e5e227bc
+  commands->game_command_released(command);
+}
+
+}