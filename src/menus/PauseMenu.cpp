--- conflicted
+++ resolved
@@ -192,33 +192,19 @@
   // display the background for the current submenu
   int submenu_index = savegame.get_integer(Savegame::PAUSE_LAST_SUBMENU);
   Rectangle src_position(320 * submenu_index, 0, 320, 240);
-<<<<<<< HEAD
-  Rectangle dst_position((SOLARUS_GAME_WIDTH - 320) / 2, (SOLARUS_GAME_HEIGHT - 240) / 2);
+  Rectangle dst_position((SOLARUS_SCREEN_WIDTH - 320) / 2, (SOLARUS_SCREEN_HEIGHT - 240) / 2);
   backgrounds_surface->display_region(src_position, dst_surface, dst_position);
-=======
-  Rectangle dst_position((SOLARUS_SCREEN_WIDTH - 320) / 2, (SOLARUS_SCREEN_HEIGHT - 240) / 2);
-  backgrounds_surface->blit(src_position, destination, dst_position);
->>>>>>> d06c3530
 
   // display the current submenu content
   current_submenu->display(dst_surface);
 
   // display the save dialog
   if (save_dialog_state > 0) {
-<<<<<<< HEAD
-    save_dialog_sprite->display(dst_surface, SOLARUS_GAME_WIDTH_MIDDLE - 110, 87);
+    save_dialog_sprite->display(dst_surface, SOLARUS_SCREEN_WIDTH_MIDDLE - 110, 87);
     question_text[0]->display(dst_surface);
     question_text[1]->display(dst_surface);
     answer_text[0]->display(dst_surface);
     answer_text[1]->display(dst_surface);
-=======
-    save_dialog_sprite->display(destination,
-        SOLARUS_SCREEN_WIDTH_MIDDLE - 110, SOLARUS_SCREEN_HEIGHT_MIDDLE - 33);
-    question_text[0]->display(destination);
-    question_text[1]->display(destination);
-    answer_text[0]->display(destination);
-    answer_text[1]->display(destination);
->>>>>>> d06c3530
   }
 }
 
