/*
 * Copyright (C) 2006-2014 Christopho, Solarus - http://www.solarus-games.org
 *
 * Solarus is free software; you can redistribute it and/or modify
 * it under the terms of the GNU General Public License as published by
 * the Free Software Foundation, either version 3 of the License, or
 * (at your option) any later version.
 *
 * Solarus is distributed in the hope that it will be useful,
 * but WITHOUT ANY WARRANTY; without even the implied warranty of
 * MERCHANTABILITY or FITNESS FOR A PARTICULAR PURPOSE. See the
 * GNU General Public License for more details.
 *
 * You should have received a copy of the GNU General Public License along
 * with this program. If not, see <http://www.gnu.org/licenses/>.
 */
#include "lua/LuaContext.h"
#include "lua/LuaTools.h"
#include "lowlevel/Surface.h"
#include "movements/Movement.h"
#include "Drawable.h"
#include "TransitionFade.h"
#include <lua.hpp>

/* This file contains common code for all drawable types known by Lua,
 * i.e. surfaces, text surfaces and sprites.
 */

namespace solarus {

/**
 * \brief Returns whether a value is a userdata of a type.
 * \param l A Lua context.
 * \param index An index in the stack.
 * \return true if the value at this index is a drawable.
 */
bool LuaContext::is_drawable(lua_State* l, int index) {
  return is_surface(l, index)
      || is_text_surface(l, index)
      || is_sprite(l, index);
}

/**
 * \brief Check that the userdata at the specified index is a drawable
 * object (surface, text surface of sprite) and returns it.
 * \param l a Lua context
 * \param index an index in the stack
 * \return the surface
 */
Drawable& LuaContext::check_drawable(lua_State* l, int index) {

  Drawable** drawable = nullptr;

  if (is_drawable(l, index)) {
    drawable = static_cast<Drawable**>(lua_touserdata(l, index));
  }
  else {
    LuaTools::type_error(l, index, "drawable");
  }

  return **drawable;
}

/**
 * \brief Returns whether a drawable object was created by this script.
 * \param drawable A drawable object.
 * \return true if the drawable object was created by this script.
 */
bool LuaContext::has_drawable(Drawable* drawable) {

  return drawables.find(drawable) != drawables.end();
}

/**
 * \brief Registers a drawable object created by this script.
 * \param drawable a drawable object
 */
void LuaContext::add_drawable(Drawable* drawable) {

  Debug::check_assertion(!has_drawable(drawable),
      "This drawable object is already registered");

  RefCountable::ref(drawable);
  drawables.insert(drawable);
}

/**
 * \brief Unregisters a drawable object created by this script.
 * \param drawable a drawable object
 */
void LuaContext::remove_drawable(Drawable* drawable) {

  Debug::check_assertion(has_drawable(drawable),
      "This drawable object was not created by Lua");

  drawables_to_remove.insert(drawable);
}

/**
 * \brief Destroys from Lua all drawable objects created
 * by this script.
 */
void LuaContext::destroy_drawables() {

  for (Drawable* drawable: drawables) {
    RefCountable::unref(drawable);
  }
  drawables.clear();
  drawables_to_remove.clear();
}

/**
 * \brief Updates all drawable objects created by this script.
 */
void LuaContext::update_drawables() {

  // Update all drawables.
  for (Drawable* drawable: drawables) {
    if (has_drawable(drawable)) {
      drawable->update();
    }
  }

  // Remove the ones that should be removed.
  for (Drawable* drawable: drawables_to_remove) {
    drawables.erase(drawable);
    RefCountable::unref(drawable);
  }
  drawables_to_remove.clear();
}

/**
 * \brief Implementation of drawable:draw().
 * \param l the Lua context that is calling this function
 * \return number of values to return to Lua
 */
int LuaContext::drawable_api_draw(lua_State* l) {

  Drawable& drawable = check_drawable(l, 1);
  Surface& dst_surface = check_surface(l, 2);
  int x = luaL_optint(l, 3, 0);
  int y = luaL_optint(l, 4, 0);
  SurfacePtr shared_dst_surface = RefCountable::make_refcount_ptr(&dst_surface);  // TODO shared_ptr
  drawable.draw(shared_dst_surface, x, y);

  return 0;
}

/**
 * \brief Implementation of drawable:draw_region().
 * \param l the Lua context that is calling this function
 * \return number of values to return to Lua
 */
int LuaContext::drawable_api_draw_region(lua_State* l) {

  Drawable& drawable = check_drawable(l, 1);
  Rectangle region = {
      luaL_checkint(l, 2),
      luaL_checkint(l, 3),
      luaL_checkint(l, 4),
      luaL_checkint(l, 5)
  };
  Surface& dst_surface = check_surface(l, 6);
  Point dst_position = {
     luaL_optint(l, 7, 0),
     luaL_optint(l, 8, 0)
<<<<<<< HEAD
  );
  SurfacePtr shared_dst_surface = RefCountable::make_refcount_ptr(&dst_surface);  // TODO shared_ptr
  drawable.draw_region(region, shared_dst_surface, dst_position);
=======
  };
  drawable.draw_region(region, dst_surface, dst_position);
>>>>>>> c30ca342

  return 0;
}

/**
 * \brief Implementation of drawable:fade_in().
 * \param l the Lua context that is calling this function
 * \return number of values to return to Lua
 */
int LuaContext::drawable_api_fade_in(lua_State* l) {

  uint32_t delay = 20;
  int callback_ref = LUA_REFNIL;

  Drawable& drawable = check_drawable(l, 1);

  if (lua_gettop(l) >= 2) {
    // the second argument can be the delay or the callback
    int index = 2;
    if (lua_isnumber(l, index)) {
      delay = lua_tonumber(l, index);
      index++;
    }
    // the next argument (if any) is the callback
    if (lua_gettop(l) >= index) {
      LuaTools::check_type(l, index, LUA_TFUNCTION);
      lua_settop(l, index);
      callback_ref = luaL_ref(l, LUA_REGISTRYINDEX);
    }
  }

  TransitionFade* transition = new TransitionFade(
      Transition::TRANSITION_OPENING,
      drawable.get_transition_surface());
  transition->clear_color();
  transition->set_delay(delay);
  drawable.start_transition(*transition, callback_ref, &get_lua_context(l));

  return 0;
}

/**
 * \brief Implementation of drawable:fade_out().
 * \param l The Lua context that is calling this function.
 * \return Number of values to return to Lua.
 */
int LuaContext::drawable_api_fade_out(lua_State* l) {

  uint32_t delay = 20;
  int callback_ref = LUA_REFNIL;

  Drawable& drawable = check_drawable(l, 1);

  if (lua_gettop(l) >= 2) {
    // the second argument can be the delay or the callback
    int index = 2;
    if (lua_isnumber(l, index)) {
      delay = lua_tonumber(l, index);
      index++;
    }
    // the next argument (if any) is the callback
    if (lua_gettop(l) >= index) {
      LuaTools::check_type(l, index, LUA_TFUNCTION);
      lua_settop(l, index);
      callback_ref = luaL_ref(l, LUA_REGISTRYINDEX);
    }
  }

  TransitionFade* transition = new TransitionFade(
      Transition::TRANSITION_CLOSING,
      drawable.get_transition_surface());
  transition->clear_color();
  transition->set_delay(delay);
  drawable.start_transition(*transition, callback_ref, &get_lua_context(l));

  return 0;
}

/**
 * \brief Implementation of drawable:get_xy().
 * \param l The Lua context that is calling this function.
 * \return Number of values to return to Lua.
 */
int LuaContext::drawable_api_get_xy(lua_State* l) {

  Drawable& drawable = check_drawable(l, 1);

  lua_pushinteger(l, drawable.get_xy().x);
  lua_pushinteger(l, drawable.get_xy().y);
  return 2;
}

/**
 * \brief Implementation of drawable:set_xy().
 * \param l The Lua context that is calling this function.
 * \return Number of values to return to Lua.
 */
int LuaContext::drawable_api_set_xy(lua_State* l) {

  Drawable& drawable = check_drawable(l, 1);
  int x = luaL_checkint(l, 2);
  int y = luaL_checkint(l, 3);

  drawable.set_xy(Point(x, y));

  return 0;
}

/**
 * \brief Implementation of drawable:get_movement().
 * \param l The Lua context that is calling this function.
 * \return Number of values to return to Lua.
 */
int LuaContext::drawable_api_get_movement(lua_State* l) {

  Drawable& drawable = check_drawable(l, 1);

  Movement* movement = drawable.get_movement();
  if (movement == nullptr) {
    lua_pushnil(l);
  }
  else {
    push_userdata(l, *movement);
  }

  return 1;
}

/**
 * \brief Implementation of drawable:stop_movement().
 * \param l The Lua context that is calling this function.
 * \return Number of values to return to Lua.
 */
int LuaContext::drawable_api_stop_movement(lua_State* l) {

  Drawable& drawable = check_drawable(l, 1);

  drawable.stop_movement();

  return 0;
}

/**
 * \brief Finalizer of types sprite, surface and text surface.
 * \param l the Lua context that is calling this function
 * \return number of values to return to Lua
 */
int LuaContext::drawable_meta_gc(lua_State* l) {

  LuaContext& lua_context = get_lua_context(l);
  Drawable& drawable = check_drawable(l, 1);

  if (lua_context.has_drawable(&drawable)) {
    // This drawable was created from Lua.
    lua_context.remove_drawable(&drawable);
  }
  userdata_meta_gc(l);

  return 0;
}

}
<|MERGE_RESOLUTION|>--- conflicted
+++ resolved
@@ -164,14 +164,9 @@
   Point dst_position = {
      luaL_optint(l, 7, 0),
      luaL_optint(l, 8, 0)
-<<<<<<< HEAD
-  );
+  };
   SurfacePtr shared_dst_surface = RefCountable::make_refcount_ptr(&dst_surface);  // TODO shared_ptr
   drawable.draw_region(region, shared_dst_surface, dst_position);
-=======
-  };
-  drawable.draw_region(region, dst_surface, dst_position);
->>>>>>> c30ca342
 
   return 0;
 }
