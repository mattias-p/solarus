/*
 * Copyright (C) 2006-2014 Christopho, Solarus - http://www.solarus-games.org
 *
 * Solarus is free software; you can redistribute it and/or modify
 * it under the terms of the GNU General Public License as published by
 * the Free Software Foundation, either version 3 of the License, or
 * (at your option) any later version.
 *
 * Solarus is distributed in the hope that it will be useful,
 * but WITHOUT ANY WARRANTY; without even the implied warranty of
 * MERCHANTABILITY or FITNESS FOR A PARTICULAR PURPOSE. See the
 * GNU General Public License for more details.
 *
 * You should have received a copy of the GNU General Public License along
 * with this program. If not, see <http://www.gnu.org/licenses/>.
 */
#include "entities/ParallaxScrollingTilePattern.h"
#include "entities/Tileset.h"
#include "lowlevel/Surface.h"

namespace solarus {

/**
 * \brief Distance made by the viewport to move the tile pattern of 1 pixel.
 */
const int ParallaxScrollingTilePattern::ratio = 2;

/**
 * \brief Creates a tile pattern with parallax scrolling.
 * \param ground Kind of ground of the tile pattern.
 * \param x x position of the tile pattern in the tileset
 * \param y y position of the tile pattern in the tileset
 * \param width width of the tile pattern in the tileset
 * \param height height of the tile pattern in the tileset
 */
ParallaxScrollingTilePattern::ParallaxScrollingTilePattern(
    Ground ground, int x, int y, int width, int height):
  SimpleTilePattern(ground, x, y, width, height) {

}

/**
 * \brief Destructor.
 */
ParallaxScrollingTilePattern::~ParallaxScrollingTilePattern() {

}

/**
 * \brief Draws the tile image on a surface.
 * \param dst_surface the surface to draw
 * \param dst_position position where tile pattern should be drawn on dst_surface
 * \param tileset the tileset of this tile
 * \param viewport coordinates of the top-left corner of dst_surface relative
 * to the map (may be used for scrolling tiles)
 */
void ParallaxScrollingTilePattern::draw(Surface& dst_surface,
    const Point& dst_position, Tileset& tileset,
    const Point& viewport) {

<<<<<<< HEAD
  SurfacePtr& tileset_image = tileset.get_tiles_image();
  Rectangle dst(dst_position);
  dst.add_xy(viewport.get_x() / ratio, viewport.get_y() / ratio);
  SurfacePtr shared_dst_surface = RefCountable::make_refcount_ptr(&dst_surface);  // TODO shared_ptr
  tileset_image->draw_region(position_in_tileset, shared_dst_surface, dst);
=======
  Surface& tileset_image = tileset.get_tiles_image();
  Point dst = dst_position;
  dst += viewport / ratio;
  tileset_image.draw_region(position_in_tileset, dst_surface, dst);
>>>>>>> c30ca342

  // one day, we can implement several scrolling layers just by changing the ratio
}

/**
 * \brief Returns whether this tile pattern is animated, i.e. not always displayed
 * the same way.
 *
 * Non-animated tiles may be rendered faster by using intermediate surfaces
 * that are drawn only once.
 *
 * \return true if this tile pattern is animated
 */
bool ParallaxScrollingTilePattern::is_animated() const {
  return true;
}

/**
 * \brief Returns whether tiles having this tile pattern are drawn at their
 * position.
 *
 * Usually, this function returns true, and when it is the case, draw() is
 * called only for tiles that are located in the current viewport.
 *
 * However, some tile patterns may want to be drawn even when they are not
 * in the viewport, typically to make an illusion of movement like parallax
 * scrolling.
 *
 * \return true to if this tile pattern is always drawn at its coordinates
 */
bool ParallaxScrollingTilePattern::is_drawn_at_its_position() const {
  return false;
}

}
<|MERGE_RESOLUTION|>--- conflicted
+++ resolved
@@ -58,18 +58,11 @@
     const Point& dst_position, Tileset& tileset,
     const Point& viewport) {
 
-<<<<<<< HEAD
   SurfacePtr& tileset_image = tileset.get_tiles_image();
-  Rectangle dst(dst_position);
-  dst.add_xy(viewport.get_x() / ratio, viewport.get_y() / ratio);
+  Point dst = dst_position;
+  dst += viewport / ratio;
   SurfacePtr shared_dst_surface = RefCountable::make_refcount_ptr(&dst_surface);  // TODO shared_ptr
   tileset_image->draw_region(position_in_tileset, shared_dst_surface, dst);
-=======
-  Surface& tileset_image = tileset.get_tiles_image();
-  Point dst = dst_position;
-  dst += viewport / ratio;
-  tileset_image.draw_region(position_in_tileset, dst_surface, dst);
->>>>>>> c30ca342
 
   // one day, we can implement several scrolling layers just by changing the ratio
 }
