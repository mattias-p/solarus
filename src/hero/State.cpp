--- conflicted
+++ resolved
@@ -40,12 +40,8 @@
  * \param hero The hero to control with this state.
  * \param state_name A name describing this state.
  */
-<<<<<<< HEAD
-Hero::State::State(Hero& hero, const std::string& state_name):
+HeroState::HeroState(Hero& hero, const std::string& state_name):
   MapEntityState(hero, state_name),
-=======
-HeroState::HeroState(Hero& hero, const std::string& state_name):
->>>>>>> daacf39f
   hero(hero),
   suspended(false),
   when_suspended(0),
@@ -67,8 +63,7 @@
  * \brief Returns the hero linked to this state.
  * \return The hero linked to this state.
  */
-<<<<<<< HEAD
-Hero& Hero::State::get_entity() {
+Hero& HeroState::get_entity() {
   return hero;
 }
 
@@ -76,12 +71,8 @@
  * \brief Returns the hero linked to this state.
  * \return The hero linked to this state.
  */
-const Hero& Hero::State::get_entity() const {
+const Hero& HeroState::get_entity() const {
   return hero;
-=======
-const std::string& HeroState::get_name() const {
-  return name;
->>>>>>> daacf39f
 }
 
 /**
