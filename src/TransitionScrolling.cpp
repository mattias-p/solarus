--- conflicted
+++ resolved
@@ -183,17 +183,10 @@
       "No previous surface defined for scrolling");
 
   // draw the old map
-<<<<<<< HEAD
-  previous_surface->draw(both_maps_surface, previous_map_dst_position);
+  previous_surface->draw(both_maps_surface, previous_map_dst_position.get_xy());
 
   // draw the new map
-  dst_surface.draw(both_maps_surface, current_map_dst_position);
-=======
-  previous_surface->draw(*both_maps_surface, previous_map_dst_position.get_xy());
-
-  // draw the new map
-  dst_surface.draw(*both_maps_surface, current_map_dst_position.get_xy());
->>>>>>> c30ca342
+  dst_surface.draw(both_maps_surface, current_map_dst_position.get_xy());
 
   // blit both surfaces
   SurfacePtr shared_dst_surface(RefCountable::make_refcount_ptr(&dst_surface));  // TODO shared_ptr
