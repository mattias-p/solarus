--- conflicted
+++ resolved
@@ -695,11 +695,7 @@
     std::vector<std::string> shader_names = 
         FileTools::data_files_enumerate("shaders/filters/" + get_rendering_driver_name(), false, true);
 
-<<<<<<< HEAD
-    for(int i = 0; i < shader_names.size(); ++i) {
-=======
     for (unsigned i = 0; i < shader_names.size(); ++i) {
->>>>>>> 7ccc116e
 
       if (shader_names.at(i) == normal_mode_name) {
         Debug::warning("Forbidden video mode name : " + shader_names.at(i));
